--- conflicted
+++ resolved
@@ -104,29 +104,6 @@
             .value();
 }
 
-<<<<<<< HEAD
-    var clangX86 = {
-                filterData:  separateCodeFromData_,
-                isFunctionEnd:function(x)  { return ((x[0] !== ' ') && (x[0] !== '.') &&
-                                                             (x.indexOf(':') !== -1)) ;},
-
-                isBasicBlockEnd: function(inst, prevInst) { return inst[0] === "." || prevInst.includes(" ret");} ,
-
-                getInstructionType:function(inst) {
-                                            if(inst.includes("jmp")) return InstructionType_jmp;
-                                            else if(inst.trim()[0] === 'j') return InstructionType_conditionalJmpInst;
-                                            else if(!inst.includes(" ret")) return InstructionType_notRetInst;
-                                            else return InstructionType_retInst;
-                                          },
-
-                extractNodeName:function(inst) {
-                                     var name = inst.match(/\.LBB\d+_\d+/);
-                                     return name + ":";
-                                  },
-
-                isJmpInstruction: function(x) { var trimed = x.trim(); return ( trimed[0] === 'j');}
-             };
-=======
 var clangX86 = {
     filterData:  separateCodeFromData_,
     isFunctionEnd:function(x)  { return ((x[0] !== ' ') && (x[0] !== '.') &&
@@ -148,7 +125,6 @@
 
     isJmpInstruction: function(x) { var trimed = x.trim(); return ( trimed[0] === 'j');}
 };
->>>>>>> fa1487df
 
 function ControlFlowGraph(compiler){
     if(compiler.includes("clang"))
