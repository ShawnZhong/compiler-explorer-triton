#load-save.modal.fade.gl_keep(tabindex="-1" role="dialog")
  .modal-dialog
    .modal-content
      .modal-header
        button.close(type="button" data-dismiss="modal" aria-hidden="true") &times;
        h3.modal-title Load and save editor text
      .modal-body
        div
          ul.nav.nav-tabs(role="tablist")
            li.active(role="presentation"): a(href="#load-examples" role="tab" data-toggle="tab") Examples
            li(role="presentation"): a(href="#load-browser-local" role="tab" data-toggle="tab") Browser-local storage
            li(role="presentation"): a(href="#load-file-system" role="tab" data-toggle="tab") File system
          div.tab-content
            #load-examples.tab-pane.active(role="tabpanel")
              h4 Load from examples:
              ul.examples.small-v-scrollable
                li.template: a(href="#")
            #load-browser-local.tab-pane(role="tabpanel")
              h4 Load from browser-local storage:
              ul.local-storage.small-v-scrollable
                li.template: a(href="#")
              .form-group
                input.save-name(type="text" size="20")
                button.btn.save-button(type="button") Save to browser-local storage
            #load-file-system.tab-pane(role="tabpanel")
              label.btn.btn-default.btn-file Load from a local file
                // TODO: should really make the accept: per-language
                input.local-file(style="display:none" type="file" accept=".cpp,.cxx,.c,.h,.hpp,.hxx")
      .modal-footer
        button.btn.btn-default(type="button" data-dismiss="modal") Close

#alert.modal.fade.gl_keep(tabindex="-1" role="dialog")
  .modal-dialog
    .modal-content
      .modal-header
        button.close(type="button" data-dismiss="modal" aria-hidden="true") &times;
        h3.modal-title Something alert worthy
      .modal-body
      .modal-footer
        button.btn.btn-default(type="button" data-dismiss="modal") Close

#yes-no.modal.fade.gl_keep(tabindex="-1" role="dialog")
  .modal-dialog
    .modal-content
      .modal-header
        button.close(type="button" data-dismiss="modal" aria-hidden="true") &times;
        h3.modal-title Well, do you or not?
      .modal-body
      .modal-footer
        button.btn.no(type="button" data-dismiss="modal") No
        button.btn.yes(type="button" data-dismiss="modal") Yes

#settings.modal.fade.gl_keep(tabindex="-1" role="dialog")
  .modal-dialog
    .modal-content
      .modal-header
        button.close(type="button" data-dismiss="modal" aria-hidden="true") &times;
        h3.modal-title Compiler Explorer Settings
      .modal-body
        .well.well-sm
          | These settings control how Compiler Explorer acts for you. They are not
          | preserved as part of shared URLs, and are persisted locally using browser
          | local storage.
        .well.well-sm
          h4 Editor
          .form-group(role="group")
            .checkbox
              label
                input.autoCloseBrackets(type="checkbox")
                | Automatically insert matching brackets and parentheses
            div
              .checkbox
                label
                  input.compileOnChange(type="checkbox")
                  | Compile automatically when source changes
              div Delay before compiling:&nbsp;
                b 0.25s&nbsp;
                .slider.slider-horizontal.delay
                b &nbsp;3s
            .checkbox
              label
                input.hoverShowSource(type="checkbox")
                | Highlight linked code lines on hover
            .checkbox
              label
                input.hoverShowAsmDoc(type="checkbox")
                | Show asm description on hover
            label
<<<<<<< HEAD
              | Theme:
              select.theme
=======
              | Tab width:
              select.tabWidth
>>>>>>> 1f1d0cdc
        .well.well-sm
          h4 Compilation
          .form-group(role="group")
            .checkbox
              label
                input.colourise(type="checkbox")
                | Colourise lines to show how the source maps to the output
            label
              | Colour scheme:
              select.colourScheme
      .modal-footer
        button.btn.btn-default(type="button" data-dismiss="modal") Close

#notifications<|MERGE_RESOLUTION|>--- conflicted
+++ resolved
@@ -86,13 +86,11 @@
                 input.hoverShowAsmDoc(type="checkbox")
                 | Show asm description on hover
             label
-<<<<<<< HEAD
               | Theme:
               select.theme
-=======
+            label
               | Tab width:
               select.tabWidth
->>>>>>> 1f1d0cdc
         .well.well-sm
           h4 Compilation
           .form-group(role="group")
