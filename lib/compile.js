--- conflicted
+++ resolved
@@ -31,11 +31,8 @@
     Promise = require('promise'), // jshint ignore:line
     Queue = require('promise-queue'),
     asm = require('./asm'),
-<<<<<<< HEAD
-    utils = require('./utils');
-=======
+    utils = require('./utils'),
     quote = require('shell-quote');
->>>>>>> 39aafe2a
 
 Queue.configure(Promise);
 temp.track();
@@ -416,11 +413,7 @@
         if (source === undefined) {
             return next(new Error("Bad request"));
         }
-<<<<<<< HEAD
-        options = options.split(' ').filter(identity);
-=======
-        var options = quote.parse(req.body.options).filter(identity);
->>>>>>> 39aafe2a
+        options = quote.parse(options).filter(identity);
         var filters = req.body.filters;
         compileObj.compile(source, compiler, options, filters).then(
             function (result) {
