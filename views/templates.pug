.gl_keep.template
  .urls
    .input-group.urls-container
      .input-group-btn
        .btn-group.btn-group-sm
          button.btn.btn-godbolt.btn-sm.dropdown-toggle(
          data-toggle="dropdown" type="button" aria-haspopup="true" aria-expanded="false")
            span.current Short
            span.caret
          ul.dropdown-menu.sources
            li: a(href="#" data-bind="Short") Short
            li: a(href="#" data-bind="Full") Full
            li: a(href="#" data-bind="Embed") Embed
            li: a(href="#" data-bind="Embed (RO)") Embed (read only)
      input.form-control.input-sm.permalink(
      type="text" placeholder="Loading" readonly size="1024")
      span.input-group-btn
        button.btn.btn-godbolt.btn-sm.clippy(
        type="button" data-clipboard-target=".popover .permalink"
        title="Copy to clipboard")
          span.glyphicon.glyphicon-copy(style="width:13px")
  #codeEditor
    .top-bar.btn-toolbar(role="toolbar")
      include font-size.pug
      .btn-group.btn-group-sm
        button.btn.btn-godbolt.btn-sm.load-save(title="Load or save text")
          span.glyphicon.glyphicon-floppy-disk
          | &nbsp;Save/Load
      if !embedded
        .btn-group.btn-group-sm.dropdown
          button.btn.btn-godbolt.btn-sm.dropdown-toggle.add-pane(type="button" title="Add a new pane" data-toggle="dropdown" aria-haspopup="true" aria-expanded="false")
            span.glyphicon.glyphicon-plus
            | &nbsp;Add new...#[b.caret]
          div.dropdown-menu.pane-dropdown(aria-labelledby="add-pane")
            button.btn.btn-godbolt.btn-sm.add-compiler(title="Add a new compiler for this source" aria-label="Compiler")
              span.glyphicon.glyphicon-open
              | &nbsp;Compiler
            button.btn.btn-godbolt.btn-sm.conformance(title="Add a new conformance view" aria-label="Conformance view")
              span.glyphicon.glyphicon-list-alt
              | &nbsp;Conf. view
      .btn-group.btn-group-sm.pull-right
        select.change-language(title="Change this editor's (and associated panels) language" disabled=embedded && readOnly)
    .monaco-placeholder

  #compiler
    .top-bar.btn-toolbar(role="toolbar")
      table
        tr
          td: select.compiler-picker(placeholder="Select a compiler...")
          td: input.options.form-control(type="text" placeholder="Compiler options..." size="256" autocorrect="off" autocapitalize="off" spellcheck="false")
          td: span.glyphicon.glyphicon-info-sign.prepend-options
      if !embedded
        include font-size.pug
      div.btn-group.btn-group-sm.filters(data-toggle="buttons")
        // TODO store these in the app and drive from there?
        // Make a dropdown? With more options?
        button.btn.btn-godbolt.btn-sm(title="Compile to binary and disassemble the output" data-bind="binary")
          span 11010
        button.btn.btn-godbolt.btn-sm(title="Execute the binary" data-bind="execute")
          span ./a.out
        button.btn.btn-godbolt.btn-sm.active.nonbinary(title="Filter unused labels from the output" data-bind="labels")
          span .LX0:
        button.btn.btn-godbolt.btn-sm.active.nonbinary(title="Filter all assembler directives from the output" data-bind="directives")
          span .text
        button.btn.btn-godbolt.btn-sm.active.nonbinary(title="Remove all lines which are only comments from the output" data-bind="commentOnly")
          span //
        button.btn.btn-godbolt.btn-sm.active(title="Trim intra-line whitespace" data-bind="trim")
          span \s+
        button.btn.btn-godbolt.btn-sm.active(title="Output disassembly in Intel syntax" data-bind="intel")
          span Intel
        button.btn.btn-godbolt.btn-sm.active(title="Demangle output" data-bind="demangle")
          span Demangle
        if embedded
          include font-size.pug
      .btn-group.btn-group-sm
        button.btn.btn-godbolt.btn-sm.show-libs.dropdown-toggle
          span.glyphicon.glyphicon-book(title="Include libs")
          span.hideable &nbsp;Libraries
          | #[b.caret]
      if !embedded
        .btn-group.btn-group-sm.dropdown
          button.btn.btn-godbolt.btn-sm.dropdown-toggle.add-pane(type="button" title="Add a new pane" data-toggle="dropdown" aria-haspopup="true" aria-expanded="false")
            span.glyphicon.glyphicon-plus
<<<<<<< HEAD
            span.hideable &nbsp;Add new...
             | #[b.caret]
          div.dropdown-menu.pane-dropdown(aria-labbeledby="add-pane")
=======
            | &nbsp;Add new...#[b.caret]
          div.dropdown-menu.pane-dropdown(aria-labelledby="add-pane")
>>>>>>> 1ec8d89c
            button.btn.btn-godbolt.btn-sm.add-compiler(title="Clone this compiler window (click or drag)")
              span.glyphicon.glyphicon-new-window
              | &nbsp;Clone compiler
            button.btn.btn-godbolt.btn-sm.view-optimization(title="Show optimization output")
              span.glyphicon.glyphicon-scale
              | &nbsp;Optimization output
            button.btn.btn-godbolt.btn-sm.view-ast(title="Show AST output")
              span.glyphicon.glyphicon-tree-deciduous
              | &nbsp;AST output
            button.btn.btn-godbolt.btn-sm.view-gccdump(title="Show Tree/RTL dump (GCC only)")
              span.glyphicon.glyphicon-tree-conifer
              | &nbsp;GCC Tree/RTL output
            button.btn.btn-godbolt.btn-sm.view-cfg(title="Show Graph Output")
              span.glyphicon.glyphicon-lamp
              | &nbsp;Graph output
    .monaco-placeholder
    .bottom-bar
      if !embedded
        .btn-group.btn-group-sm
          button.btn.btn-godbolt.btn-sm.output-btn
            span.glyphicon.glyphicon-alert.status
            | &nbsp;Output
            span.output-count
              | &nbsp;(
              span.text-count
                | 0
              | /
              span.err-count
                | 0
              | )
        span.full-compiler-name
        span.compile-time
        button.btn.btn-godbolt.btn-sm.clear-cache(title="Clear cache & recompile")
          span.glyphicon.glyphicon-refresh

  #compiler-output
    .top-bar.btn-toolbar.options-toolbar(role="toolbar")
      include font-size
      div.btn-group.btn-group-sm.options(data-toggle="buttons")
        button.btn.btn-godbolt.btn-sm.wrap-lines(title="Wrap lines" data-bind="wrap")
          | Wrap lines
    pre.content

  #diff
    .top-bar.tn-toolbar(role="toolbar")
      table
        tr
          td.header-fontscale
            include font-size.pug
          td: select.diff-picker.lhs(placeholder="Select compiler output...")
          td: select.diff-picker.rhs(placeholder="Select compiler output...")
    .monaco-placeholder

  #opt
    .top-bar.btn-toolbar(role="toolbar")
      include font-size.pug
    .monaco-placeholder

  #ast
    .top-bar.btn-toolbar(role="toolbar")
      include font-size.pug
    .monaco-placeholder

  #gccdump
    .top-bar.btn-toolbar(role="toolbar")
      table
        tr: td: select.gccdump-pass-picker(placeholder="Select a pass...")
      include font-size
      div.btn-group.btn-group-sm.dump-filters(data-toggle="buttons")
          button.btn.btn-godbolt.btn-sm.active(title="Tree" data-bind="treeDump")
            span Tree pass
          button.btn.btn-godbolt.btn-sm.active(title="RTL" data-bind="rtlDump")
            span RTL pass
    .monaco-placeholder

  #cfg
    .top-bar.btn-toolbar.cfg-toolbar(role="toolbar")
      table
        tr
          td: select.function-picker
      div.btn-group.btn-group-sm.options(data-toggle="buttons")
        button.btn.btn-godbolt.btn-sm.toggle-navigation(title="Toggle navigation buttons" data-bind="navigation")
          span Navigation
        button.btn.btn-godbolt.btn-sm.toggle-physics(title="Toggle physics to nodes" data-bind="physics")
          span Physics
    div.graph-placeholder

  #conformance
    .top-bar.tn-toolbar(role="toolbar")
      .btn-group.btn-group-sm
        button.btn.btn-godbolt.btn-sm.add-compiler(title="Add compiler")
          span.glyphicon.glyphicon-plus-sign
    .conformance-wrapper
      table.compiler-list

  #compiler-selector
    table
      tr.compiler-row
        td
          span.status.glyphicon
        td
          select.compiler-picker(placeholder="Select a compiler...")
        td
          input.options.form-control(type="text" size="256" placeholder="Compiler options..." autocorrect="off" autocapitalize="off" spellcheck="false")
        td
          button.close(aria-label="Close")
            span(aria-hidden="true")
              | &times;

  #libs-dropdown
    .no-libs
      p No libs configured for this language yet.
      a(target="_blank" rel="noopener noreferrer" href="https://github.com/mattgodbolt/compiler-explorer/issues/new")
        | You can suggest us one at any time&nbsp;
        sup.glyphicon.glyphicon-new-window.opens-new-window(title="Opens in a new window")<|MERGE_RESOLUTION|>--- conflicted
+++ resolved
@@ -81,14 +81,9 @@
         .btn-group.btn-group-sm.dropdown
           button.btn.btn-godbolt.btn-sm.dropdown-toggle.add-pane(type="button" title="Add a new pane" data-toggle="dropdown" aria-haspopup="true" aria-expanded="false")
             span.glyphicon.glyphicon-plus
-<<<<<<< HEAD
             span.hideable &nbsp;Add new...
              | #[b.caret]
-          div.dropdown-menu.pane-dropdown(aria-labbeledby="add-pane")
-=======
-            | &nbsp;Add new...#[b.caret]
           div.dropdown-menu.pane-dropdown(aria-labelledby="add-pane")
->>>>>>> 1ec8d89c
             button.btn.btn-godbolt.btn-sm.add-compiler(title="Clone this compiler window (click or drag)")
               span.glyphicon.glyphicon-new-window
               | &nbsp;Clone compiler
