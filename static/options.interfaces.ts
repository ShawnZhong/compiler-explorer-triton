--- conflicted
+++ resolved
@@ -61,8 +61,5 @@
     release?: string;
     sentryEnvironment?: string;
     compileOptions: Record<LanguageKey, string>;
-<<<<<<< HEAD
-=======
     tools: Record<LanguageKey, Record<string, Tool>>;
->>>>>>> 91caf055
 };