--- conflicted
+++ resolved
@@ -736,12 +736,9 @@
     }
 
     History.trackHistory(layout);
+    setupSiteTemplateWidgetButton(siteTemplateScreenshots, layout);
     new Sharing(layout);
-<<<<<<< HEAD
-    setupSiteTemplateWidgetButton(siteTemplateScreenshots, layout);
-=======
     new Printerinator(hub, themer);
->>>>>>> c9801e88
 }
 
 $(start);