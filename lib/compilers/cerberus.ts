--- conflicted
+++ resolved
@@ -88,15 +88,10 @@
         return result;
     }
 
-<<<<<<< HEAD
-    override async handleInterpreting(key, executeParameters: ExecutableExecutionOptions) {
+    override async handleInterpreting(key: CacheKey, executeParameters: ExecutableExecutionOptions) {
         const executionPackageHash = this.env.getExecutableHash(key);
         const compileResult = await this.getOrBuildExecutable(key, BypassCache.None, executionPackageHash);
         assert(compileResult.dirPath !== undefined);
-=======
-    override async handleInterpreting(key: CacheKey, executeParameters: ExecutableExecutionOptions) {
-        const compileResult = await this.getOrBuildExecutable(key, BypassCache.None);
->>>>>>> 1f799b90
         if (compileResult.code === 0) {
             executeParameters.args = [
                 '--exec',
