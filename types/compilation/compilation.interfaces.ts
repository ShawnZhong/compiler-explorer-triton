--- conflicted
+++ resolved
@@ -26,11 +26,8 @@
 import {IAsmParser} from '../../lib/parsers/asm-parser.interfaces.js';
 import type {GccDumpViewSelectedPass} from '../../static/panes/gccdump-view.interfaces.js';
 import type {PPOptions} from '../../static/panes/pp-view.interfaces.js';
-<<<<<<< HEAD
+import {suCodeEntry} from '../../static/panes/stack-usage-view.interfaces.js';
 import {ParsedAsmResultLine} from '../asmresult/asmresult.interfaces.js';
-=======
-import {suCodeEntry} from '../../static/panes/stack-usage-view.interfaces.js';
->>>>>>> a34f8124
 import {CompilerInfo} from '../compiler.interfaces.js';
 import {BasicExecutionResult} from '../execution/execution.interfaces.js';
 import {ParseFiltersAndOutputOptions} from '../features/filters.interfaces.js';
@@ -73,13 +70,9 @@
             ipaDump?: boolean;
             dumpFlags: any;
         };
+        produceStackUsageInfo?: boolean;
         produceOptInfo?: boolean;
-<<<<<<< HEAD
         produceCfg?: {asm: boolean; ir: boolean} | false;
-=======
-        produceStackUsageInfo?: boolean;
-        produceCfg?: boolean;
->>>>>>> a34f8124
         produceGnatDebugTree?: boolean;
         produceGnatDebug?: boolean;
         produceIr?: LLVMIrBackendOptions | null;
