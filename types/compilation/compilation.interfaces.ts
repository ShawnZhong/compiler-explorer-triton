--- conflicted
+++ resolved
@@ -122,13 +122,6 @@
 
 export type BuildStep = BasicExecutionResult & {
     step: string;
-<<<<<<< HEAD
-};
-
-export type BuildStep = BasicExecutionResult & {
-    step: string;
-=======
->>>>>>> ad5ece86
 };
 
 export type CompilationInfo = {
