--- conflicted
+++ resolved
@@ -31,11 +31,7 @@
     utils = require('./utils'),
     quote = require('shell-quote'),
     _ = require('underscore-node'),
-<<<<<<< HEAD
     exec = require('./exec'),
-=======
-    treeKill = require('tree-kill'),
->>>>>>> e2ec96cb
     logger = require('./logger').logger;
 
 function Compile(compiler, env) {
@@ -270,89 +266,6 @@
     return null;
 };
 
-<<<<<<< HEAD
-=======
-Compile.prototype.exec = function (command, args, options) {
-    options = options || {};
-    var maxOutput = options.maxOutput || 1024 * 1024;
-    var timeoutMs = options.timeoutMs || 0;
-    var env = options.env;
-
-    if (options.wrapper) {
-        args.unshift(command);
-        command = options.wrapper;
-    }
-
-    var okToCache = true;
-    logger.debug({type: "executing", command: command, args: args});
-    var child = child_process.spawn(command, args, {
-        env: env,
-        detached: process.platform == 'linux'
-    });
-    var running = true;
-
-    function kill() {
-        if (running) treeKill(child.pid);
-    }
-
-    var streams = {
-        stderr: "",
-        stdout: "",
-        truncated: false
-    };
-    var timeout;
-    if (timeoutMs) timeout = setTimeout(function () {
-        logger.warn("Timeout for", command, args, "after", timeoutMs, "ms");
-        okToCache = false;
-        kill();
-        streams.stderr += "\nKilled - processing time exceeded";
-    }, timeoutMs);
-
-    function setupStream(stream, name) {
-        stream.on('data', function (data) {
-            if (streams.truncated) return;
-            if (streams[name].length > maxOutput) {
-                streams[name] += "\n[Truncated]";
-                streams.truncated = true;
-                kill();
-                return;
-            }
-            streams[name] += data;
-        });
-        stream.on('error', function (err) {
-            logger.error('Error with stream:', err);
-        });
-    }
-
-    setupStream(child.stdout, 'stdout');
-    setupStream(child.stderr, 'stderr');
-    child.on('exit', function (code) {
-        logger.debug({type: 'exited', code: code});
-        if (timeout !== undefined) clearTimeout(timeout);
-        running = false;
-    });
-    return new Promise(function (resolve, reject) {
-        child.on('error', function (e) {
-            logger.debug("Error with " + command + " args", args, ":", e);
-            reject(e);
-        });
-        child.on('close', function (code) {
-            if (timeout !== undefined) clearTimeout(timeout);
-            var result = {
-                code: code,
-                stdout: streams.stdout,
-                stderr: streams.stderr,
-                okToCache: okToCache
-            };
-            logger.debug({type: "executed", command: command, args: args, result: result});
-            resolve(result);
-        });
-        if (options.input) child.stdin.write(options.input);
-        child.stdin.end();
-    });
-};
-
->>>>>>> e2ec96cb
 Compile.prototype.initialise = function () {
     if (this.getRemote()) return Promise.resolve(this);
     var compiler = this.compiler.exe;
