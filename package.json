{
  "name": "compiler-explorer",
  "description": "Interactively investigate compiler output",
  "type": "module",
  "private": true,
  "author": {
    "name": "Matt Godbolt",
    "email": "matt@godbolt.org",
    "url": "https://xania.org"
  },
  "repository": {
    "type": "git",
    "url": "compiler-explorer/compiler-explorer"
  },
  "version": "0.0.3",
  "engines": {
    "node": ">=18.19.0"
  },
  "main": "./app.ts",
  "dependencies": {
<<<<<<< HEAD
    "@aws-sdk/client-dynamodb": "^3.575.0",
    "@aws-sdk/client-ec2": "^3.575.0",
    "@aws-sdk/client-s3": "^3.575.0",
    "@aws-sdk/client-sqs": "^3.614.0",
    "@aws-sdk/client-ssm": "^3.575.0",
    "@aws-sdk/credential-providers": "^3.575.0",
=======
    "@aws-sdk/client-dynamodb": "^3.656.0",
    "@aws-sdk/client-ec2": "^3.657.0",
    "@aws-sdk/client-s3": "^3.657.0",
    "@aws-sdk/client-ssm": "^3.654.0",
    "@aws-sdk/credential-providers": "^3.654.0",
>>>>>>> 36520c83
    "@flatten-js/interval-tree": "^1.1.3",
    "@fortawesome/fontawesome-free": "^6.6.0",
    "@orchidjs/sifter": "^1.0.3",
    "@sentry/browser": "^7.119.0",
    "@sentry/node": "^7.119.0",
    "@types/semver": "^7.5.8",
    "big-integer": "^1.6.52",
    "body-parser": "^1.20.2",
    "bootstrap": "^4.6.2",
    "buffer": "^6.0.3",
    "chart.js": "^4.4.4",
    "clipboard": "^2.0.11",
    "compression": "^1.7.4",
    "copy-webpack-plugin": "^12.0.2",
    "cross-env": "^7.0.3",
    "enhanced-ms": "^3.0.0",
    "eslint-plugin-header": "^3.1.1",
    "eslint-plugin-n": "^17.10.3",
    "eslint-plugin-prettier": "^5.2.1",
    "events": "^3.3.0",
    "express": "^4.21.0",
    "file-saver": "^2.0.5",
    "fs-extra": "^11.2.0",
    "golden-layout": "^1.5.9",
    "http-proxy": "^1.18.1",
    "husky": "^9.1.6",
    "jquery": "^3.7.1",
    "js-cookie": "^3.0.5",
    "jszip": "^3.10.1",
    "lodash.clonedeep": "^4.5.0",
    "lru-cache": "^11.0.1",
    "lz-string": "^1.5.0",
    "monaco-editor": "^0.49.0",
    "monaco-vim": "^0.4.1",
    "morgan": "^1.10.0",
    "node-targz": "^0.2.0",
    "nopt": "^8.0.0",
    "p-queue": "^8.0.1",
    "path-browserify": "^1.0.1",
    "popper.js": "^1.16.1",
    "profanities": "^3.0.1",
    "prom-client": "^15.1.3",
    "pug": "^3.0.3",
    "request": "^2.88.2",
    "response-time": "^2.3.2",
    "sanitize-filename": "^1.6.3",
    "scroll-into-view-if-needed": "^3.1.0",
    "semver": "^7.6.3",
    "serve-favicon": "^2.5.0",
    "shell-quote": "^1.8.1",
    "systemd-socket": "0.0.0",
    "tar-stream": "^3.1.7",
    "temp": "^0.9.4",
    "tom-select": "^2.3.1",
    "tree-kill": "^1.2.2",
    "triple-beam": "^1.4.1",
    "ts-node": "^10.9.2",
    "underscore": "^1.13.7",
    "url-join": "^5.0.0",
    "whatwg-fetch": "^3.6.20",
    "which": "^4.0.0",
    "winston": "^3.14.2",
    "winston-loki": "^6.1.2",
    "winston-papertrail": "^1.0.5",
<<<<<<< HEAD
    "winston-transport": "^4.7.0",
    "ws": "^8.18.0",
    "yaml": "^2.4.2"
=======
    "winston-transport": "^4.7.1",
    "yaml": "^2.5.1"
>>>>>>> 36520c83
  },
  "devDependencies": {
    "@smithy/util-stream": "^3.1.8",
    "@types/body-parser": "^1.19.5",
    "@types/bootstrap": "^5.2.10",
    "@types/compression": "^1.7.5",
    "@types/express": "^4.17.21",
    "@types/file-saver": "^2.0.7",
    "@types/fs-extra": "^11.0.4",
    "@types/http-proxy": "^1.17.15",
    "@types/jquery": "^3.5.30",
    "@types/js-cookie": "^3.0.6",
    "@types/node-targz": "^0.2.4",
    "@types/nopt": "^3.0.32",
    "@types/request": "^2.48.12",
    "@types/response-time": "^2.3.8",
    "@types/serve-favicon": "^2.5.7",
    "@types/shell-quote": "^1.7.5",
    "@types/temp": "^0.9.4",
    "@types/underscore": "^1.11.15",
    "@types/url-join": "^4.0.3",
    "@types/webpack-env": "^1.18.5",
    "@typescript-eslint/eslint-plugin": "^7.18.0",
    "@typescript-eslint/parser": "^7.18.0",
    "@vitest/coverage-v8": "^2.1.1",
    "aws-sdk-client-mock": "^4.0.2",
    "c8": "^10.1.2",
    "cheerio": "^1.0.0",
    "css-loader": "^7.1.2",
    "css-minimizer-webpack-plugin": "^7.0.0",
    "cypress": "^13.14.2",
    "deep-equal-in-any-order": "^2.0.6",
    "eslint": "^8.57.1",
    "eslint-config-prettier": "^9.1.0",
    "eslint-import-resolver-typescript": "^3.6.3",
    "eslint-plugin-import": "^2.30.0",
    "eslint-plugin-jsdoc": "^48.11.0",
    "eslint-plugin-promise": "^6.6.0",
    "eslint-plugin-requirejs": "^4.0.1",
    "eslint-plugin-sonarjs": "^0.25.1",
    "eslint-plugin-unicorn": "^51.0.1",
    "eslint-plugin-unused-imports": "^3.2.0",
    "file-loader": "^6.2.0",
    "lint-staged": "^15.2.10",
    "mini-css-extract-plugin": "^2.9.1",
    "mock-fs": "^5.2.0",
    "monaco-editor-webpack-plugin": "^7.1.0",
    "nock": "^13.5.5",
    "prettier": "^3.3.3",
    "sass": "^1.79.3",
    "sass-loader": "^16.0.2",
    "sinon": "^19.0.2",
    "source-map-loader": "^5.0.0",
    "supertest": "^7.0.0",
    "supervisor": "^0.12.0",
    "terser-webpack-plugin": "^5.3.10",
    "ts-loader": "^9.5.1",
    "typescript": "~5.5",
    "vitest": "^2.1.1",
    "webpack": "^5.94.0",
    "webpack-cli": "^5.1.4",
    "webpack-dev-middleware": "^7.4.2",
    "webpack-manifest-plugin": "^5.0.0"
  },
  "mocha": {
    "require": [
      "test/_setup.js"
    ]
  },
  "c8": {
    "reporter": [
      "text",
      "cobertura"
    ]
  },
  "scripts": {
    "ci-lint": "eslint --format github .",
    "ci-test": "vitest run --coverage",
    "cypress": "cypress run",
    "lint": "eslint --max-warnings=0 . --fix",
    "lint-check": "eslint --max-warnings=0 . && prettier --check .",
    "lint-files": "eslint --max-warnings=0",
    "test": "vitest run",
    "test:watch": "vitest",
    "test-min": "vitest run --exclude test/filter-tests.ts",
    "fix": "npm run lint && npm run format && npm run ts-check",
    "check": "npm run ts-check && npm run lint-check && npm run test-min -- --reporter min",
    "dev": "cross-env NODE_ENV=DEV node --no-warnings=ExperimentalWarning --loader ts-node/esm app.ts",
    "debugger": "cross-env NODE_ENV=DEV node --loader ts-node/esm --inspect-brk app.ts",
    "debug": "cross-env NODE_ENV=DEV node --no-warnings=ExperimentalWarning --loader ts-node/esm app.ts --debug",
    "start": "npm run webpack && cross-env NODE_ENV=LOCAL node --no-warnings=ExperimentalWarning --loader ts-node/esm app.ts",
    "sentry": "npx -p @sentry/cli sentry-cli",
    "update-browserslist": "npx browserslist@latest -- --update-db",
    "prepare": "husky",
    "format": "prettier --write .",
    "format-files": "prettier --write --ignore-unknown",
    "ts-compile": "tsc",
    "ts-check": "tsc -p ./tsconfig.backend.json --noEmit && tsc -p ./tsconfig.frontend.json --noEmit && tsc -p ./tsconfig.tests.json --noEmit",
    "webpack": "node --no-warnings=ExperimentalWarning --loader ts-node/esm ./node_modules/webpack-cli/bin/cli.js --node-env=production --config webpack.config.esm.ts"
  },
  "license": "BSD-2-Clause"
}<|MERGE_RESOLUTION|>--- conflicted
+++ resolved
@@ -18,20 +18,12 @@
   },
   "main": "./app.ts",
   "dependencies": {
-<<<<<<< HEAD
-    "@aws-sdk/client-dynamodb": "^3.575.0",
-    "@aws-sdk/client-ec2": "^3.575.0",
-    "@aws-sdk/client-s3": "^3.575.0",
-    "@aws-sdk/client-sqs": "^3.614.0",
-    "@aws-sdk/client-ssm": "^3.575.0",
-    "@aws-sdk/credential-providers": "^3.575.0",
-=======
     "@aws-sdk/client-dynamodb": "^3.656.0",
     "@aws-sdk/client-ec2": "^3.657.0",
     "@aws-sdk/client-s3": "^3.657.0",
+    "@aws-sdk/client-sqs": "^3.614.0",
     "@aws-sdk/client-ssm": "^3.654.0",
     "@aws-sdk/credential-providers": "^3.654.0",
->>>>>>> 36520c83
     "@flatten-js/interval-tree": "^1.1.3",
     "@fortawesome/fontawesome-free": "^6.6.0",
     "@orchidjs/sifter": "^1.0.3",
@@ -96,14 +88,9 @@
     "winston": "^3.14.2",
     "winston-loki": "^6.1.2",
     "winston-papertrail": "^1.0.5",
-<<<<<<< HEAD
-    "winston-transport": "^4.7.0",
+    "winston-transport": "^4.7.1",
     "ws": "^8.18.0",
-    "yaml": "^2.4.2"
-=======
-    "winston-transport": "^4.7.1",
     "yaml": "^2.5.1"
->>>>>>> 36520c83
   },
   "devDependencies": {
     "@smithy/util-stream": "^3.1.8",
