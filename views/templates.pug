--- conflicted
+++ resolved
@@ -38,16 +38,11 @@
           span.hideable &nbsp;Add new...
         .dropdown-menu
           button.dropdown-item.btn.btn-sm.btn-light.add-compiler(title="Add a new compiler for this source" aria-label="New compiler")
-<<<<<<< HEAD
-            span.fa.fa-cogs
-            | &nbsp;Compiler
+            span.dropdown-icon.fa.fa-cogs
+            | Compiler
           button.dropdown-item.btn.btn-sm.btn-light.add-executor(title="Add a new executor for this source" aria-label="New executor")
             span.fas.fa-microchip
             | &nbsp;Execution only
-=======
-            span.dropdown-icon.fa.fa-cogs
-            | Compiler
->>>>>>> 459bb4ab
           button.dropdown-item.btn.btn-sm.btn-light.conformance(title="Add a new conformance view" aria-label="New conformance view")
             span.dropdown-icon.fa.fa-list
             | Conformance view
