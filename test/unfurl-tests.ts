// Copyright (c) 2021, Compiler Explorer Authors
// All rights reserved.
//
// Redistribution and use in source and binary forms, with or without
// modification, are permitted provided that the following conditions are met:
//
//     * Redistributions of source code must retain the above copyright notice,
//       this list of conditions and the following disclaimer.
//     * Redistributions in binary form must reproduce the above copyright
//       notice, this list of conditions and the following disclaimer in the
//       documentation and/or other materials provided with the distribution.
//
// THIS SOFTWARE IS PROVIDED BY THE COPYRIGHT HOLDERS AND CONTRIBUTORS "AS IS"
// AND ANY EXPRESS OR IMPLIED WARRANTIES, INCLUDING, BUT NOT LIMITED TO, THE
// IMPLIED WARRANTIES OF MERCHANTABILITY AND FITNESS FOR A PARTICULAR PURPOSE
// ARE DISCLAIMED. IN NO EVENT SHALL THE COPYRIGHT HOLDER OR CONTRIBUTORS BE
// LIABLE FOR ANY DIRECT, INDIRECT, INCIDENTAL, SPECIAL, EXEMPLARY, OR
// CONSEQUENTIAL DAMAGES (INCLUDING, BUT NOT LIMITED TO, PROCUREMENT OF
// SUBSTITUTE GOODS OR SERVICES; LOSS OF USE, DATA, OR PROFITS; OR BUSINESS
// INTERRUPTION) HOWEVER CAUSED AND ON ANY THEORY OF LIABILITY, WHETHER IN
// CONTRACT, STRICT LIABILITY, OR TORT (INCLUDING NEGLIGENCE OR OTHERWISE)
// ARISING IN ANY WAY OUT OF THE USE OF THIS SOFTWARE, EVEN IF ADVISED OF THE
// POSSIBILITY OF SUCH DAMAGE.

import fs from 'node:fs/promises';
<<<<<<< HEAD
=======

>>>>>>> 05d390b7
import express from 'express';
import {describe, expect, it} from 'vitest';

<<<<<<< HEAD
import e from 'express';
import {ApiHandler} from '../lib/handlers/api.js';
import {HandlerConfig, RouteAPI} from '../lib/handlers/route-api.js';
import {ClientOptionsHandler} from '../lib/options-handler.js';
import {fakeProps} from '../lib/properties.js';
import {StoredObject} from '../lib/storage/base.js';
import {StorageBase} from '../lib/storage/index.js';
import {Language} from '../types/languages.interfaces.js';

describe('Basic unfurls', () => {
    const router = null as any as express.Router;

    const config = {
        ceProps: fakeProps({}),
        clientOptionsHandler: {
            options: {
                urlShortenService: 'memory',
=======
import {RouteAPI} from '../lib/handlers/route-api.js';

describe('Basic unfurls', () => {
    const router = null as any as express.Router;
    let config;
    let routeApi;

    beforeAll(() => {
        config = {
            ceProps: () => {},
            clientOptionsHandler: {
                options: {
                    urlShortenService: 'memory',
                },
            },
            storageHandler: {
                expandId: async id => {
                    const json = await fs.readFile('test/state/' + id + '.json', 'utf-8');
                    return {
                        config: json,
                    };
                },
                incrementViewCount: async () => {},
>>>>>>> 05d390b7
            },
        } as ClientOptionsHandler,
        storageHandler: new (class extends StorageBase {
            constructor() {
                super('httpRoot', fakeProps({}));
            }

            override async storeItem(item: StoredObject, req: e.Request) {}

            override async findUniqueSubhash(hash: string) {}

            override async expandId(id: string) {
                const json = await fs.readFile('test/state/' + id + '.json', 'utf-8');
                return {
                    config: json,
                };
            }

            override async incrementViewCount() {}
        })(),
    } as unknown as HandlerConfig;

    it('Too many editors to meta', async () => {
        const prom = new Promise<any>((resolve, reject) => {
            config.renderGoldenLayout = (config, metadata) => {
                resolve({metadata});
            };

            const routeApi = new RouteAPI(router, config);
            routeApi.apiHandler = {
                languages: {
                    'c++': {
                        name: 'C++',
                        previewFilter: null,
                    } as Language,
                },
                compilers: [],
            } as any as ApiHandler;
            routeApi.storedStateHandler(
                {params: {id: '../example-states/default-state'}} as any as express.Request,
                undefined as any as express.Response,
                () => {
                    reject('Error in test');
                },
            );
        });

        const res = await prom;
        expect(res.metadata).toEqual({
            ogDescription: '',
            ogTitle: 'Compiler Explorer',
        });
    });

    it('Just one editor', async () => {
        const prom = new Promise<any>((resolve, reject) => {
            config.renderGoldenLayout = (config, metadata) => {
                resolve({metadata});
            };

            const routeApi = new RouteAPI(router, config);
            routeApi.apiHandler = {
                languages: {
                    'c++': {
                        name: 'C++',
                        previewFilter: null,
                    } as Language,
                },
                compilers: [],
            } as any as ApiHandler;
            routeApi.storedStateHandler(
                {params: {id: 'andthekitchensink'}} as any as express.Request,
                undefined as any as express.Response,
                () => {
                    reject('Error in test');
                },
            );
        });

        const res = await prom;
        expect(res.metadata).toEqual({
            ogDescription:
                '\ntemplate&lt;typename T&gt;\nconcept TheSameAndAddable = requires(T a, T b) {\n    {a+b} -&gt; T;\n};\n\ntemplate&lt;TheSameAndAddable T&gt;\nT sum(T x, T y) {\n    return x + y;\n}\n\n#include &lt;string&gt;\n\nint main() {\n    int z = 0;\n    int w;\n\n    return sum(z, w);\n}\n',
            ogTitle: 'Compiler Explorer - C++',
        });
    });

    it('Tree things', async () => {
        const prom = new Promise<any>((resolve, reject) => {
            config.renderGoldenLayout = (config, metadata) => {
                resolve({metadata});
            };

            const routeApi = new RouteAPI(router, config);
            routeApi.apiHandler = {
                languages: {
                    'c++': {
                        name: 'C++',
                        previewFilter: null,
                    } as Language,
                },
                compilers: [],
            } as any as ApiHandler;
            routeApi.storedStateHandler(
                {params: {id: 'tree-gl'}} as any as express.Request,
                undefined as any as express.Response,
                () => {
                    reject('Error in test');
                },
            );
        });

        const res = await prom;
        expect(res.metadata).toEqual({
            ogDescription: 'project(hello)\n\nadd_executable(output.s\n    example.cpp\n    square.cpp)\n',
            ogTitle: 'Compiler Explorer - C++',
        });
    });
});<|MERGE_RESOLUTION|>--- conflicted
+++ resolved
@@ -23,14 +23,10 @@
 // POSSIBILITY OF SUCH DAMAGE.
 
 import fs from 'node:fs/promises';
-<<<<<<< HEAD
-=======
 
->>>>>>> 05d390b7
 import express from 'express';
 import {describe, expect, it} from 'vitest';
 
-<<<<<<< HEAD
 import e from 'express';
 import {ApiHandler} from '../lib/handlers/api.js';
 import {HandlerConfig, RouteAPI} from '../lib/handlers/route-api.js';
@@ -48,31 +44,6 @@
         clientOptionsHandler: {
             options: {
                 urlShortenService: 'memory',
-=======
-import {RouteAPI} from '../lib/handlers/route-api.js';
-
-describe('Basic unfurls', () => {
-    const router = null as any as express.Router;
-    let config;
-    let routeApi;
-
-    beforeAll(() => {
-        config = {
-            ceProps: () => {},
-            clientOptionsHandler: {
-                options: {
-                    urlShortenService: 'memory',
-                },
-            },
-            storageHandler: {
-                expandId: async id => {
-                    const json = await fs.readFile('test/state/' + id + '.json', 'utf-8');
-                    return {
-                        config: json,
-                    };
-                },
-                incrementViewCount: async () => {},
->>>>>>> 05d390b7
             },
         } as ClientOptionsHandler,
         storageHandler: new (class extends StorageBase {
