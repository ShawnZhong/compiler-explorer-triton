{
	"compilerOptions": {
		"target": "es5",
		"sourceMap": true,
		"rootDir": ".",
		"esModuleInterop": true
<<<<<<< HEAD
	},
	"files": [
		"alert.interfaces.ts",
		"alert.ts",
		"formatter-registry.interfaces.ts",
		"formatter-registry.ts",
		"global.ts",
		"lib-utils.ts",
		"line-colouring.ts",
		"monaco-config.ts",
		"multifile-service.ts",
		"options.ts",
		"panes/tree.ts",
		"panes/pane.ts",
		"panes/pane.interfaces.ts",
		"panes/rustmacroexp-view.ts",
		"panes/rustmir-view.ts",
		"settings.interfaces.ts",
		"sharing.ts",
		"url.ts",
		"utils.ts",
	]
=======
	}
>>>>>>> dd68fb5b
}<|MERGE_RESOLUTION|>--- conflicted
+++ resolved
@@ -4,30 +4,5 @@
 		"sourceMap": true,
 		"rootDir": ".",
 		"esModuleInterop": true
-<<<<<<< HEAD
-	},
-	"files": [
-		"alert.interfaces.ts",
-		"alert.ts",
-		"formatter-registry.interfaces.ts",
-		"formatter-registry.ts",
-		"global.ts",
-		"lib-utils.ts",
-		"line-colouring.ts",
-		"monaco-config.ts",
-		"multifile-service.ts",
-		"options.ts",
-		"panes/tree.ts",
-		"panes/pane.ts",
-		"panes/pane.interfaces.ts",
-		"panes/rustmacroexp-view.ts",
-		"panes/rustmir-view.ts",
-		"settings.interfaces.ts",
-		"sharing.ts",
-		"url.ts",
-		"utils.ts",
-	]
-=======
 	}
->>>>>>> dd68fb5b
 }