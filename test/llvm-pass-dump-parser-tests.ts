--- conflicted
+++ resolved
@@ -46,24 +46,6 @@
     // biome-ignore format: keep as-is for readability
     const rawFuncIR = [
         {text: '  # Machine code for function f(S1&, S2 const&): NoPHIs, TracksLiveness, TiedOpsRewritten'},
-<<<<<<< HEAD
-        {
-            text: 'define dso_local void @f(S1&, S2 const&)(%struct.S1* noundef nonnull align 8 dereferenceable(16) %s1, %struct.S2* noundef nonnull align 8 dereferenceable(16) %s2) #0 !dbg !7 {',
-        },
-        {text: 'entry:'},
-        {text: '  %s1.addr = alloca %struct.S1*, align 8'},
-        {text: '  store %struct.S1* %s1, %struct.S1** %s1.addr, align 8, !tbaa !32'},
-        {
-            text: '  call void @llvm.dbg.declare(metadata %struct.S1** %s1.addr, metadata !30, metadata !DIExpression()), !dbg !36',
-        },
-        {
-            text: '  call void @llvm.dbg.value(metadata %struct.S1* %s1, metadata !30, metadata !DIExpression()), !dbg !32',
-        },
-        {
-            text: '  tail call void @llvm.dbg.declare(metadata i16* %p.addr, metadata !24, metadata !DIExpression()), !dbg !12',
-        },
-        {text: '  tail call void @llvm.dbg.value(metadata i32 0, metadata !20, metadata !DIExpression()), !dbg !21'},
-=======
         {text: 'define dso_local void @f(S1&, S2 const&)(%struct.S1* noundef nonnull align 8 dereferenceable(16) %s1, %struct.S2* noundef nonnull align 8 dereferenceable(16) %s2) #0 !dbg !7 {',},
         {text: 'entry:'},
         {text: '  %s1.addr = alloca %struct.S1*, align 8'},
@@ -74,7 +56,6 @@
         {text: '  tail call void @llvm.dbg.value(metadata i32 0, metadata !20, metadata !DIExpression()), !dbg !21'},
         {text: '    #dbg_declare(i16* %x.addr, !44, !DIExpression(), !42)'},
         {text: '    #dbg_value(i32 10, !40, !DIExpression(), !41)'},
->>>>>>> 5eea6332
         {text: '  DBG_VALUE $rdi, $noreg, !"s1", !DIExpression(), debug-location !32; example.cpp:0 line no:7'},
         {text: '  store %struct.S2* %s2, %struct.S2** %s2.addr, align 8, !tbaa !32'},
         {text: '  %0 = load %struct.S2*, %struct.S2** %s2.addr, align 8, !dbg !38, !tbaa !32'},
@@ -88,28 +69,15 @@
 
     it('should not filter out dbg metadata', () => {
         const options = {filterDebugInfo: false};
-<<<<<<< HEAD
-        // prettier-ignore
-=======
->>>>>>> 5eea6332
         expect(llvmPassDumpParser.applyIrFilters(deepCopy(rawFuncIR), options)).toEqual(rawFuncIR);
     });
 
     it('should filter out dbg metadata too', () => {
         const options = {filterDebugInfo: true};
-<<<<<<< HEAD
-        // prettier-ignore
-        expect(llvmPassDumpParser.applyIrFilters(deepCopy(rawFuncIR), options)).toEqual([
-            {text: '  # Machine code for function f(S1&, S2 const&): NoPHIs, TracksLiveness, TiedOpsRewritten'},
-            {
-                text: 'define dso_local void @f(S1&, S2 const&)(%struct.S1* noundef nonnull align 8 dereferenceable(16) %s1, %struct.S2* noundef nonnull align 8 dereferenceable(16) %s2) {',
-            },
-=======
         // biome-ignore format: keep as-is for readability
         expect(llvmPassDumpParser.applyIrFilters(deepCopy(rawFuncIR), options)).toEqual([
             {text: '  # Machine code for function f(S1&, S2 const&): NoPHIs, TracksLiveness, TiedOpsRewritten'},
             {text: 'define dso_local void @f(S1&, S2 const&)(%struct.S1* noundef nonnull align 8 dereferenceable(16) %s1, %struct.S2* noundef nonnull align 8 dereferenceable(16) %s2) {',},
->>>>>>> 5eea6332
             {text: 'entry:'},
             {text: '  %s1.addr = alloca %struct.S1*, align 8'},
             {text: '  store %struct.S1* %s1, %struct.S1** %s1.addr, align 8, !tbaa !32'},
@@ -127,23 +95,6 @@
     it('should filter out instruction metadata and object attribute group, leave debug instructions in place', () => {
         // 'hide IR metadata' aims to decrease more visual noise than `hide debug info`
         const options = {filterDebugInfo: false, filterIRMetadata: true};
-<<<<<<< HEAD
-        // prettier-ignore
-        expect(llvmPassDumpParser.applyIrFilters(deepCopy(rawFuncIR), options)).toEqual([
-            {text: '  # Machine code for function f(S1&, S2 const&): NoPHIs, TracksLiveness, TiedOpsRewritten'},
-            {
-                text: 'define dso_local void @f(S1&, S2 const&)(%struct.S1* noundef nonnull align 8 dereferenceable(16) %s1, %struct.S2* noundef nonnull align 8 dereferenceable(16) %s2) {',
-            },
-            {text: 'entry:'},
-            {text: '  %s1.addr = alloca %struct.S1*, align 8'},
-            {text: '  store %struct.S1* %s1, %struct.S1** %s1.addr, align 8'},
-            {
-                text: '  call void @llvm.dbg.declare(metadata %struct.S1** %s1.addr, metadata !30, metadata !DIExpression())',
-            },
-            {text: '  call void @llvm.dbg.value(metadata %struct.S1* %s1, metadata !30, metadata !DIExpression())'},
-            {text: '  tail call void @llvm.dbg.declare(metadata i16* %p.addr, metadata !24, metadata !DIExpression())'},
-            {text: '  tail call void @llvm.dbg.value(metadata i32 0, metadata !20, metadata !DIExpression())'},
-=======
         // biome-ignore format: keep as-is for readability
         expect(llvmPassDumpParser.applyIrFilters(deepCopy(rawFuncIR), options)).toEqual([
             {text: '  # Machine code for function f(S1&, S2 const&): NoPHIs, TracksLiveness, TiedOpsRewritten'},
@@ -157,7 +108,6 @@
             {text: '  tail call void @llvm.dbg.value(metadata i32 0, metadata !20, metadata !DIExpression())'},
             {text: '    #dbg_declare(i16* %x.addr, !44, !DIExpression(), !42)'},
             {text: '    #dbg_value(i32 10, !40, !DIExpression(), !41)'},
->>>>>>> 5eea6332
             {text: '  DBG_VALUE $rdi, $noreg, !"s1", !DIExpression(), debug-location !32; example.cpp:0 line no:7'},
             {text: '  store %struct.S2* %s2, %struct.S2** %s2.addr, align 8'},
             {text: '  %0 = load %struct.S2*, %struct.S2** %s2.addr, align 8'},
