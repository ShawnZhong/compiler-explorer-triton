--- conflicted
+++ resolved
@@ -22,14 +22,8 @@
 // ARISING IN ANY WAY OUT OF THE USE OF THIS SOFTWARE, EVEN IF ADVISED OF THE
 // POSSIBILITY OF SUCH DAMAGE.
 
-<<<<<<< HEAD
-import {CompilerArguments} from '../lib/compiler-arguments';
-
+import {ICompilerArguments} from './compiler-arguments.interfaces';
 import {Language, LanguageKey} from './languages.interfaces';
-=======
-import {ICompilerArguments} from './compiler-arguments.interfaces';
-import {Language} from './languages.interfaces';
->>>>>>> 429a01b6
 import {Library} from './libraries/libraries.interfaces';
 import {Tool, ToolInfo} from './tool.interfaces';
 
