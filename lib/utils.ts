--- conflicted
+++ resolved
@@ -32,23 +32,8 @@
 import {parse as quoteParse} from 'shell-quote';
 import _ from 'underscore';
 
-<<<<<<< HEAD
-import { ResultLine } from '../types/resultline/resultline.interfaces';
-=======
 import {CacheableValue} from '../types/cache.interfaces';
-
-interface IResultLineTag {
-    line?: number;
-    column?: number;
-    file?: string;
-    text: string;
-}
-
-interface IResultLine {
-    text: string;
-    tag?: IResultLineTag;
-}
->>>>>>> faf6e9dc
+import {ResultLine} from '../types/resultline/resultline.interfaces';
 
 const tabsRe = /\t/g;
 const lineRe = /\r?\n/;
@@ -60,7 +45,7 @@
     return result;
 }
 
-export function eachLine(text: string, func: (line: string) => (ResultLine | void)): (ResultLine | void)[] {
+export function eachLine(text: string, func: (line: string) => ResultLine | void): (ResultLine | void)[] {
     return splitLines(text).map(func);
 }
 
@@ -102,14 +87,14 @@
 export function parseOutput(lines: string, inputFilename?: string, pathPrefix?: string): ResultLine[] {
     const re = /^\s*<source>[(:](\d+)(:?,?(\d+):?)?[):]*\s*(.*)/;
     const reWithFilename = /^\s*([\w.]*)[(:](\d+)(:?,?(\d+):?)?[):]*\s*(.*)/;
-    const result: ResultLine[]  = [];
+    const result: ResultLine[] = [];
     eachLine(lines, line => {
         line = _parseOutputLine(line, inputFilename, pathPrefix);
         if (!inputFilename) {
             line = maskRootdir(line);
         }
         if (line !== null) {
-            const lineObj: ResultLine = { text: line };
+            const lineObj: ResultLine = {text: line};
             const filteredline = line.replace(ansiColoursRe, '');
             let match = filteredline.match(re);
             if (match) {
@@ -141,7 +126,7 @@
     eachLine(lines, line => {
         line = _parseOutputLine(line, inputFilename, pathPrefix);
         if (line !== null) {
-            const lineObj: ResultLine = { text: line };
+            const lineObj: ResultLine = {text: line};
             const match = line.replace(ansiColoursRe, '').match(re);
 
             if (match) {
