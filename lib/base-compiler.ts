--- conflicted
+++ resolved
@@ -1861,11 +1861,7 @@
         return buildResult;
     }
 
-<<<<<<< HEAD
-    async getOrBuildExecutable(key, bypassCache: BypassCache, executablePackageHash: string): Promise<BuildResult> {
-=======
-    async getOrBuildExecutable(key: CacheKey, bypassCache: BypassCache) {
->>>>>>> 1f799b90
+    async getOrBuildExecutable(key: CacheKey, bypassCache: BypassCache, executablePackageHash: string): Promise<BuildResult> {
         const dirPath = await this.newTempDir();
 
         if (!bypassCompilationCache(bypassCache)) {
@@ -1898,11 +1894,7 @@
         return buildResult;
     }
 
-<<<<<<< HEAD
-    async loadPackageWithExecutable(key: string, dirPath: string) {
-=======
     async loadPackageWithExecutable(key: CacheKey, dirPath: string) {
->>>>>>> 1f799b90
         const compilationResultFilename = 'compilation-result.json';
         try {
             const startTime = process.hrtime.bigint();
