--- conflicted
+++ resolved
@@ -692,14 +692,9 @@
     };
 
     Compiler.prototype.onCfgViewOpened = function (id) {
-<<<<<<< HEAD
-        if (this.id === id) {
-=======
         if (this.id == id) {
             this.cfgButton.prop('disabled', true);
->>>>>>> c7dd63df
             this.cfgViewOpen = true;
-            this.cfgButton.prop('disabled', true);
             this.compile();
         }
     };
