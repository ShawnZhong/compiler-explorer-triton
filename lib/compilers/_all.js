--- conflicted
+++ resolved
@@ -90,8 +90,5 @@
 export {ZigCC} from './zigcc';
 export {ZigCXX} from './zigcxx';
 export {TurboCCompiler} from './turboc';
-<<<<<<< HEAD
 export {AvrGcc6502Compiler} from './avrgcc6502';
-=======
-export {ToitCompiler} from './toit';
->>>>>>> f432dcb6
+export {ToitCompiler} from './toit';