--- conflicted
+++ resolved
@@ -24,70 +24,31 @@
 
 const props = require('../properties.js'),
     path = require('path'),
-    fs = require('fs');
+    fs = require('fs'),
+    _ = require('underscore-node');
+const basePath = props.get('builtin', 'sourcePath', './examples/');
+const replacer = new RegExp('_', 'g');
+const examples = _.flatten(
+    fs.readdirSync(basePath)
+        .map(folder => {
+            const folerPath = path.join(basePath, folder);
+            return fs.readdirSync(folerPath)
+                .map(file => {
+                    const filePath = path.join(folerPath, file);
+                    const fileName = path.parse(file).name;
+                    return {lang: folder, name: fileName.replace(replacer, ' '), path: filePath, file: fileName};
+                })
+                .filter(descriptor => descriptor.name !== "default")
+                .sort((x, y) => x.name.localeCompare(y.name));
+        }));
 
-<<<<<<< HEAD
-    const props = require('../properties.js'),
-        path = require('path'),
-        fs = require('fs'),
-        _ = require('underscore-node');
-    const basePath = props.get('builtin', 'sourcePath', './examples/');
-    const replacer = new RegExp('_', 'g');
-    const examples = _.flatten(
-        fs.readdirSync(basePath)
-            .map(folder => {
-                const folerPath = path.join(basePath, folder);
-                return fs.readdirSync(folerPath)
-                    .map(file => {
-                        const filePath = path.join(folerPath, file);
-                        const fileName = path.parse(file).name;
-                        return {lang: folder, name: fileName.replace(replacer, ' '), path: filePath, file: fileName};
-                    })
-                    .filter(descriptor => descriptor.name !== "default")
-                    .sort((x, y) => x.name.localeCompare(y.name));
-            }));
-
-    function load(lang, filename) {
-        const example = _.find(examples, example => example.lang === lang && example.file === filename);
-        if (!example) {
-            return Promise.reject("No such path");
-        }
-        return new Promise((resolve, reject) => {
-            fs.readFile(example.path, 'utf-8', (err, res) => {
-                if (err) {
-                    reject(err);
-                } else {
-                    resolve({file: res});
-                }
-            });
-        });
-    }
-
-    function list() {
-        return Promise.resolve(examples.map(example => {
-            return {file: example.file, name: example.name, lang: example.lang};
-        }));
-=======
-const sourcePath = props.get('builtin', 'sourcepath', './examples/c++');
-const sourceMatch = new RegExp(props.get('builtin', 'extensionRe', '.*\\.cpp$'));
-const examples = fs.readdirSync(sourcePath)
-    .filter(file => file.match(sourceMatch))
-    .map(file => {
-        const nicename = file.replace(/\.cpp$/, '');
-        return {urlpart: nicename, name: nicename.replace(/_/g, ' '), path: path.join(sourcePath, file)};
-    }).sort((x, y) => x.name.localeCompare(y.name));
-
-const byUrlpart = {};
-examples.forEach(e => byUrlpart[e.urlpart] = e.path);
-
-function load(filename) {
-    const path = byUrlpart[filename];
-    if (!path) {
+function load(lang, filename) {
+    const example = _.find(examples, example => example.lang === lang && example.file === filename);
+    if (!example) {
         return Promise.reject("No such path");
->>>>>>> 96371a9a
     }
     return new Promise((resolve, reject) => {
-        fs.readFile(path, 'utf-8', function (err, res) {
+        fs.readFile(example.path, 'utf-8', (err, res) => {
             if (err) {
                 reject(err);
             } else {
@@ -98,7 +59,9 @@
 }
 
 function list() {
-    return Promise.resolve(examples.map(example => ({urlpart: example.urlpart, name: example.name})));
+    return Promise.resolve(examples.map(example => {
+        return {file: example.file, name: example.name, lang: example.lang};
+    }));
 }
 
 module.exports.load = load;
