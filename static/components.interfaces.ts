--- conflicted
+++ resolved
@@ -60,20 +60,12 @@
     componentState: S;
 }
 
-<<<<<<< HEAD
 export type StateWithLanguage = {lang: string};
-export type StateWithEditor = {source: number};
+// TODO(#4490 The War of The Types) We should normalize state types
+export type StateWithEditor = {source: string | number};
 export type StateWithTree = {tree: number};
 export type StateWithId = {id: number};
 export type EmptyState = Record<never, never>;
-=======
-type StateWithLanguage = {lang: string};
-// TODO(#4490 The War of The Types) We should normalize state types
-type StateWithEditor = {source: string | number};
-type StateWithTree = {tree: number};
-type StateWithId = {id: number};
-type EmptyState = Record<never, never>;
->>>>>>> 07f37abe
 
 export type EmptyCompilerState = StateWithLanguage & StateWithEditor;
 export type PopulatedCompilerState = StateWithEditor & {
