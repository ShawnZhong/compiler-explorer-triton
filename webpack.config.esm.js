// Copyright (c) 2020, Compiler Explorer Authors
// All rights reserved.
//
// Redistribution and use in source and binary forms, with or without
// modification, are permitted provided that the following conditions are met:
//
//     * Redistributions of source code must retain the above copyright notice,
//       this list of conditions and the following disclaimer.
//     * Redistributions in binary form must reproduce the above copyright
//       notice, this list of conditions and the following disclaimer in the
//       documentation and/or other materials provided with the distribution.
//
// THIS SOFTWARE IS PROVIDED BY THE COPYRIGHT HOLDERS AND CONTRIBUTORS "AS IS"
// AND ANY EXPRESS OR IMPLIED WARRANTIES, INCLUDING, BUT NOT LIMITED TO, THE
// IMPLIED WARRANTIES OF MERCHANTABILITY AND FITNESS FOR A PARTICULAR PURPOSE
// ARE DISCLAIMED. IN NO EVENT SHALL THE COPYRIGHT HOLDER OR CONTRIBUTORS BE
// LIABLE FOR ANY DIRECT, INDIRECT, INCIDENTAL, SPECIAL, EXEMPLARY, OR
// CONSEQUENTIAL DAMAGES (INCLUDING, BUT NOT LIMITED TO, PROCUREMENT OF
// SUBSTITUTE GOODS OR SERVICES; LOSS OF USE, DATA, OR PROFITS; OR BUSINESS
// INTERRUPTION) HOWEVER CAUSED AND ON ANY THEORY OF LIABILITY, WHETHER IN
// CONTRACT, STRICT LIABILITY, OR TORT (INCLUDING NEGLIGENCE OR OTHERWISE)
// ARISING IN ANY WAY OUT OF THE USE OF THIS SOFTWARE, EVEN IF ADVISED OF THE
// POSSIBILITY OF SUCH DAMAGE.

import {execSync} from 'child_process';
import path from 'path';
import {fileURLToPath} from 'url';

/* eslint-disable node/no-unpublished-import */
import CopyWebpackPlugin from 'copy-webpack-plugin';
import CssMinimizerPlugin from 'css-minimizer-webpack-plugin';
import Handlebars from 'handlebars';
import MiniCssExtractPlugin from 'mini-css-extract-plugin';
import MonacoEditorWebpackPlugin from 'monaco-editor-webpack-plugin';
import * as pug from 'pug';
import TerserPlugin from 'terser-webpack-plugin';
import {DefinePlugin, HotModuleReplacementPlugin, ProvidePlugin} from 'webpack';
import {WebpackManifestPlugin} from 'webpack-manifest-plugin';

const __dirname = path.resolve(path.dirname(fileURLToPath(import.meta.url)));
const isDev = process.env.NODE_ENV !== 'production';
console.log(`webpack config for ${isDev ? 'development' : 'production'}.`);

const distPath = path.resolve(__dirname, 'out', 'dist');
const staticPath = path.resolve(__dirname, 'out', 'webpack', 'static');

function execGit(command) {
    const gitResult = execSync(command);
    if (!gitResult) {
        throw new Error(`Failed to execute ${command}`);
    }
    return gitResult.toString();
}

const gitChanges = execGit('git log --date=local --after="3 months ago" "--grep=(#[0-9]*)" --oneline')
    .split('\n')
    .map(line => line.match(/(?<hash>\w+) (?<description>.*)/))
    .filter(x => x)
    .map(match => match.groups);

// Hack alert: due to a variety of issues, sometimes we need to change
// the name here. Mostly it's things like webpack changes that affect
// how minification is done, even though that's supposed not to matter.
const webjackJsHack = '.v8.';
const plugins = [
    new MonacoEditorWebpackPlugin({
        languages: [
            'cpp',
            'go',
            'pascal',
            'python',
            'rust',
            'swift',
            'java',
            'kotlin',
            'scala',
            'ruby',
            'csharp',
            'fsharp',
            'vb',
            'dart',
            'typescript',
            'solidity',
        ],
        filename: isDev ? '[name].worker.js' : `[name]${webjackJsHack}worker.[contenthash].js`,
    }),
    new ProvidePlugin({
        $: 'jquery',
        jQuery: 'jquery',
    }),
    new MiniCssExtractPlugin({
        filename: isDev ? '[name].css' : `[name]${webjackJsHack}[contenthash].css`,
    }),
    new WebpackManifestPlugin({
        fileName: path.resolve(distPath, 'manifest.json'),
        publicPath: '',
    }),
    new DefinePlugin({
        'window.PRODUCTION': JSON.stringify(!isDev),
    }),
    new CopyWebpackPlugin({
        patterns: [
            {from: './static/favicon.ico', to: path.resolve(distPath, 'static', 'favicon.ico')},
<<<<<<< HEAD
            {from: './static/generated/*.pug', to: path.resolve(distPath)},
=======
            {
                from: './static/generated/*.html',
                to: path.resolve(distPath),
                toType: 'dir',
                transform: (content, filename) => {
                    const lastTime = execGit(`git log -1 --format=%cd "${filename}"`).trimEnd();
                    const lastCommit = execGit(`git log -1 --format=%h "${filename}"`).trimEnd();
                    return Handlebars.compile(content.toString())({gitChanges, lastTime, lastCommit});
                },
            },
>>>>>>> 7828576a
        ],
    }),
];

if (isDev) {
    plugins.push(new HotModuleReplacementPlugin());
}

// eslint-disable-next-line import/no-default-export
export default {
    mode: isDev ? 'development' : 'production',
    entry: {
        main: './static/main.js',
        noscript: './static/noscript.ts',
    },
    output: {
        filename: isDev ? '[name].js' : `[name]${webjackJsHack}[contenthash].js`,
        path: staticPath,
    },
    resolve: {
        alias: {
            'monaco-editor$': 'monaco-editor/esm/vs/editor/editor.api',
        },
        fallback: {
            path: 'path-browserify',
        },
        modules: ['./static', './node_modules'],
        extensions: ['.tsx', '.ts', '.js'],
    },
    stats: 'normal',
    devtool: 'source-map',
    optimization: {
        runtimeChunk: 'single',
        splitChunks: {
            cacheGroups: {
                vendors: {
                    test: /[/\\]node_modules[/\\]/,
                    name: 'vendor',
                    chunks: 'all',
                    priority: -10,
                },
            },
        },
        moduleIds: 'deterministic',
        minimizer: [
            new CssMinimizerPlugin(),
            new TerserPlugin({
                parallel: true,
                terserOptions: {
                    ecma: 5,
                    sourceMap: true,
                },
            }),
        ],
    },
    module: {
        rules: [
            {
                test: /\.s?css$/,
                use: [
                    {
                        loader: MiniCssExtractPlugin.loader,
                        options: {
                            publicPath: './',
                        },
                    },
                    'css-loader',
                    'sass-loader',
                ],
            },
            {
                test: /\.(png|woff|woff2|eot|ttf|svg)$/,
                type: 'asset',
                parser: {dataUrlCondition: {maxSize: 8192}},
            },
            {
                test: /.pug$/,
                loader: 'html-loader',
                options: {
                    preprocessor: (content, loaderContext) => {
                        const filename = loaderContext.resourcePath;
                        const lastTime = execGit(`git log -1 --format=%cd "${filename}"`).trimEnd();
                        const lastCommit = execGit(`git log -1 --format=%h "${filename}"`).trimEnd();
                        const compiled = pug.compile(content.toString(), {filename});
                        return compiled({gitChanges, lastTime, lastCommit});
                    },
                },
            },
            {
                test: /\.tsx?$/,
                loader: 'ts-loader',
            },
            {
                test: /\.js$/,
                loader: 'source-map-loader',
            },
        ],
    },
    plugins: plugins,
};<|MERGE_RESOLUTION|>--- conflicted
+++ resolved
@@ -101,20 +101,7 @@
     new CopyWebpackPlugin({
         patterns: [
             {from: './static/favicon.ico', to: path.resolve(distPath, 'static', 'favicon.ico')},
-<<<<<<< HEAD
             {from: './static/generated/*.pug', to: path.resolve(distPath)},
-=======
-            {
-                from: './static/generated/*.html',
-                to: path.resolve(distPath),
-                toType: 'dir',
-                transform: (content, filename) => {
-                    const lastTime = execGit(`git log -1 --format=%cd "${filename}"`).trimEnd();
-                    const lastCommit = execGit(`git log -1 --format=%h "${filename}"`).trimEnd();
-                    return Handlebars.compile(content.toString())({gitChanges, lastTime, lastCommit});
-                },
-            },
->>>>>>> 7828576a
         ],
     }),
 ];
