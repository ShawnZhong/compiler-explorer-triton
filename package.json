{
  "name": "compiler-explorer",
  "description": "Interactively investigate compiler output",
  "type": "module",
  "private": true,
  "author": {
    "name": "Matt Godbolt",
    "email": "matt@godbolt.org",
    "url": "https://xania.org"
  },
  "repository": {
    "type": "git",
    "url": "compiler-explorer/compiler-explorer"
  },
  "version": "0.0.3",
  "engines": {
    "node": ">=18.19.0"
  },
  "main": "./app.ts",
  "dependencies": {
<<<<<<< HEAD
    "@aws-sdk/client-dynamodb": "^3.656.0",
    "@aws-sdk/client-ec2": "^3.657.0",
    "@aws-sdk/client-s3": "^3.657.0",
    "@aws-sdk/client-sqs": "^3.614.0",
    "@aws-sdk/client-ssm": "^3.654.0",
    "@aws-sdk/credential-providers": "^3.654.0",
=======
    "@aws-sdk/client-dynamodb": "^3.675.0",
    "@aws-sdk/client-ec2": "^3.675.0",
    "@aws-sdk/client-s3": "^3.675.0",
    "@aws-sdk/client-ssm": "^3.675.0",
    "@aws-sdk/credential-providers": "^3.675.0",
>>>>>>> 35cd1377
    "@flatten-js/interval-tree": "^1.1.3",
    "@fortawesome/fontawesome-free": "^6.6.0",
    "@orchidjs/sifter": "^1.0.3",
    "@sentry/browser": "^7.119.2",
    "@sentry/node": "^7.119.2",
    "@types/semver": "^7.5.8",
    "big-integer": "^1.6.52",
    "body-parser": "^1.20.2",
    "bootstrap": "^4.6.2",
    "buffer": "^6.0.3",
    "chart.js": "^4.4.5",
    "clipboard": "^2.0.11",
    "compression": "^1.7.4",
    "copy-webpack-plugin": "^12.0.2",
    "cross-env": "^7.0.3",
    "enhanced-ms": "^3.0.0",
    "eslint-plugin-header": "^3.1.1",
    "eslint-plugin-n": "^17.11.1",
    "eslint-plugin-prettier": "^5.2.1",
    "events": "^3.3.0",
    "express": "^4.21.1",
    "file-saver": "^2.0.5",
    "fs-extra": "^11.2.0",
    "golden-layout": "^1.5.9",
    "http-proxy": "^1.18.1",
    "husky": "^9.1.6",
    "jquery": "^3.7.1",
    "js-cookie": "^3.0.5",
    "jszip": "^3.10.1",
    "lodash.clonedeep": "^4.5.0",
    "lru-cache": "^11.0.1",
    "lz-string": "^1.5.0",
    "monaco-editor": "^0.49.0",
    "monaco-vim": "^0.4.1",
    "morgan": "^1.10.0",
    "node-targz": "^0.2.0",
    "nopt": "^8.0.0",
    "p-queue": "^8.0.1",
    "path-browserify": "^1.0.1",
    "popper.js": "^1.16.1",
    "profanities": "^3.0.1",
    "prom-client": "^15.1.3",
    "pug": "^3.0.3",
    "request": "^2.88.2",
    "response-time": "^2.3.3",
    "sanitize-filename": "^1.6.3",
    "scroll-into-view-if-needed": "^3.1.0",
    "semver": "^7.6.3",
    "serve-favicon": "^2.5.0",
    "shell-quote": "^1.8.1",
    "systemd-socket": "0.0.0",
    "tar-stream": "^3.1.7",
    "temp": "^0.9.4",
    "tom-select": "^2.3.1",
    "tree-kill": "^1.2.2",
    "triple-beam": "^1.4.1",
    "ts-node": "^10.9.2",
    "underscore": "^1.13.7",
    "url-join": "^5.0.0",
    "whatwg-fetch": "^3.6.20",
    "which": "^4.0.0",
    "winston": "^3.15.0",
    "winston-loki": "^6.1.3",
    "winston-papertrail": "^1.0.5",
<<<<<<< HEAD
    "winston-transport": "^4.7.1",
    "ws": "^8.18.0",
    "yaml": "^2.5.1"
=======
    "winston-transport": "^4.8.0",
    "yaml": "^2.6.0"
>>>>>>> 35cd1377
  },
  "devDependencies": {
    "@smithy/util-stream": "^3.1.9",
    "@types/body-parser": "^1.19.5",
    "@types/bootstrap": "^5.2.10",
    "@types/compression": "^1.7.5",
    "@types/express": "^4.17.21",
    "@types/file-saver": "^2.0.7",
    "@types/fs-extra": "^11.0.4",
    "@types/http-proxy": "^1.17.15",
    "@types/jquery": "^3.5.31",
    "@types/js-cookie": "^3.0.6",
    "@types/node-targz": "^0.2.4",
    "@types/nopt": "^3.0.32",
    "@types/request": "^2.48.12",
    "@types/response-time": "^2.3.8",
    "@types/serve-favicon": "^2.5.7",
    "@types/shell-quote": "^1.7.5",
    "@types/temp": "^0.9.4",
    "@types/underscore": "^1.13.0",
    "@types/url-join": "^4.0.3",
    "@types/webpack-env": "^1.18.5",
    "@typescript-eslint/eslint-plugin": "^7.18.0",
    "@typescript-eslint/parser": "^7.18.0",
    "@vitest/coverage-v8": "^2.1.3",
    "aws-sdk-client-mock": "^4.1.0",
    "c8": "^10.1.2",
    "cheerio": "^1.0.0",
    "css-loader": "^7.1.2",
    "css-minimizer-webpack-plugin": "^7.0.0",
    "cypress": "^13.15.0",
    "deep-equal-in-any-order": "^2.0.6",
    "eslint": "^8.57.1",
    "eslint-config-prettier": "^9.1.0",
    "eslint-import-resolver-typescript": "^3.6.3",
    "eslint-plugin-import": "^2.31.0",
    "eslint-plugin-jsdoc": "^48.11.0",
    "eslint-plugin-promise": "^6.6.0",
    "eslint-plugin-requirejs": "^4.0.1",
    "eslint-plugin-sonarjs": "^0.25.1",
    "eslint-plugin-unicorn": "^51.0.1",
    "eslint-plugin-unused-imports": "^3.2.0",
    "file-loader": "^6.2.0",
    "lint-staged": "^15.2.10",
    "mini-css-extract-plugin": "^2.9.1",
    "mock-fs": "^5.4.0",
    "monaco-editor-webpack-plugin": "^7.1.0",
    "nock": "^13.5.5",
    "prettier": "^3.3.3",
    "sass": "^1.80.3",
    "sass-loader": "^16.0.2",
    "sinon": "^19.0.2",
    "source-map-loader": "^5.0.0",
    "supertest": "^7.0.0",
    "supervisor": "^0.12.0",
    "terser-webpack-plugin": "^5.3.10",
    "ts-loader": "^9.5.1",
    "typescript": "~5.5",
    "vitest": "^2.1.1",
    "webpack": "^5.95.0",
    "webpack-cli": "^5.1.4",
    "webpack-dev-middleware": "^7.4.2",
    "webpack-manifest-plugin": "^5.0.0"
  },
  "mocha": {
    "require": [
      "test/_setup.js"
    ]
  },
  "c8": {
    "reporter": [
      "text",
      "cobertura"
    ]
  },
  "scripts": {
    "ci-lint": "eslint --format github .",
    "ci-test": "vitest run --coverage",
    "cypress": "cypress run",
    "lint": "eslint --max-warnings=0 . --fix  && prettier --write .",
    "lint-check": "eslint --max-warnings=0 . && prettier --check .",
    "lint-files": "eslint --max-warnings=0",
    "test": "vitest run",
    "test:watch": "vitest",
    "test-min": "vitest run --exclude test/filter-tests.ts",
    "fix": "npm run lint && npm run format && npm run ts-check",
    "check": "npm run ts-check && npm run lint-check && npm run test-min -- --reporter min",
    "dev": "cross-env NODE_ENV=DEV node --no-warnings=ExperimentalWarning --loader ts-node/esm app.ts",
    "debugger": "cross-env NODE_ENV=DEV node --loader ts-node/esm --inspect-brk app.ts",
    "debug": "cross-env NODE_ENV=DEV node --no-warnings=ExperimentalWarning --loader ts-node/esm app.ts --debug",
    "start": "npm run webpack && cross-env NODE_ENV=LOCAL node --no-warnings=ExperimentalWarning --loader ts-node/esm app.ts",
    "sentry": "npx -p @sentry/cli sentry-cli",
    "update-browserslist": "npx browserslist@latest -- --update-db",
    "prepare": "husky",
    "format": "prettier --write .",
    "format-files": "prettier --write --ignore-unknown",
    "ts-compile": "tsc",
    "ts-check": "tsc -p ./tsconfig.backend.json --noEmit && tsc -p ./tsconfig.frontend.json --noEmit && tsc -p ./tsconfig.tests.json --noEmit",
    "webpack": "node --no-warnings=ExperimentalWarning --loader ts-node/esm ./node_modules/webpack-cli/bin/cli.js --node-env=production --config webpack.config.esm.ts"
  },
  "license": "BSD-2-Clause"
}<|MERGE_RESOLUTION|>--- conflicted
+++ resolved
@@ -18,20 +18,12 @@
   },
   "main": "./app.ts",
   "dependencies": {
-<<<<<<< HEAD
-    "@aws-sdk/client-dynamodb": "^3.656.0",
-    "@aws-sdk/client-ec2": "^3.657.0",
-    "@aws-sdk/client-s3": "^3.657.0",
-    "@aws-sdk/client-sqs": "^3.614.0",
-    "@aws-sdk/client-ssm": "^3.654.0",
-    "@aws-sdk/credential-providers": "^3.654.0",
-=======
     "@aws-sdk/client-dynamodb": "^3.675.0",
     "@aws-sdk/client-ec2": "^3.675.0",
     "@aws-sdk/client-s3": "^3.675.0",
+    "@aws-sdk/client-sqs": "^3.614.0",
     "@aws-sdk/client-ssm": "^3.675.0",
     "@aws-sdk/credential-providers": "^3.675.0",
->>>>>>> 35cd1377
     "@flatten-js/interval-tree": "^1.1.3",
     "@fortawesome/fontawesome-free": "^6.6.0",
     "@orchidjs/sifter": "^1.0.3",
@@ -96,14 +88,9 @@
     "winston": "^3.15.0",
     "winston-loki": "^6.1.3",
     "winston-papertrail": "^1.0.5",
-<<<<<<< HEAD
-    "winston-transport": "^4.7.1",
+    "winston-transport": "^4.8.0",
     "ws": "^8.18.0",
-    "yaml": "^2.5.1"
-=======
-    "winston-transport": "^4.8.0",
     "yaml": "^2.6.0"
->>>>>>> 35cd1377
   },
   "devDependencies": {
     "@smithy/util-stream": "^3.1.9",
